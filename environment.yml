--- conflicted
+++ resolved
@@ -2,8 +2,7 @@
 channels:
     - conda-forge
 dependencies:
-<<<<<<< HEAD
-    - python>=3.12
+    - python>=3.13
     - pytest
     # packages to install CLEO pySD
     - pip
@@ -26,11 +25,7 @@
     - random
     - struct
     - zarr
-    - conda-forge::doxygen>=1.10.0
-=======
-    - python==3.13
     - doxygen>=1.10.0
->>>>>>> 9c76559d
     - pip
     - pip:
       - -r requirements.txt