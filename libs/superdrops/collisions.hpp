--- conflicted
+++ resolved
@@ -214,18 +214,10 @@
     in order to generate random pairs */
     URBG<ExecSpace> urbg{genpool.get_state()}; // thread safe random number generator
     shuffle_supers(supers, urbg);
-<<<<<<< HEAD
     
     /* collide all randomly generated pairs of SDs */
     size_t nnull(collide_supers(teamMember, supers, urbg, scale_p, VOLUME)); // number of null superdrops
     genpool.free_state(urbg.gen); // WIP
-=======
-    genpool.free_state(urbg.gen);
-
-    /* collide all randomly generated pairs of SDs */
-    size_t nnull(collide_supers(teamMember, supers, genpool,
-                                scale_p, VOLUME)); // number of null superdrops
->>>>>>> 617e643e
 
     // return remove_null_supers(supers, nnull);
     return is_null_supers(supers, nnull);
