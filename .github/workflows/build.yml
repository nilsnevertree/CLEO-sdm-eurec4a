--- conflicted
+++ resolved
@@ -154,19 +154,11 @@
           -DCMAKE_CXX_FLAGS="-Werror -Wall -pedantic -O3" \
           -DKokkos_ENABLE_SERIAL=ON \
           -DENABLE_YAC_COUPLING=OFF
-<<<<<<< HEAD
-          cd build && make fromfile
-
-      - name: Parallelization execution test
-        run: |
-          wget https://nextcloud.dkrz.de/s/PRdfiyJJoJ4x6YK/download/fromfile_data.tar.gz
-=======
 
       - name: Parallelization execution test
         run: |
           cd build && make fromfile
           wget https://nextcloud.dkrz.de/index.php/s/SsTgPSLGjK3929g/download/fromfile_data.tar.gz
->>>>>>> fbf3a285
           tar -xvf fromfile_data.tar.gz
           mpiexec -n 1 ./examples/fromfile/src/fromfile ../examples/fromfile/src/config/fromfile_config.yaml
           mv bin bin_1
