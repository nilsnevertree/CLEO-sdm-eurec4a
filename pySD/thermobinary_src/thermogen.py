"""
Copyright (c) 2024 MPI-M, Clara Bayley


----- CLEO -----
File: thermogen.py
Project: thermobinary_src
Created Date: Monday 16th October 2023
Author: Clara Bayley (CB)
Additional Contributors:
-----
Last Modified: Wednesday 26th March 2025
Modified By: CB
-----
License: BSD 3-Clause "New" or "Revised" License
https://opensource.org/licenses/BSD-3-Clause
-----
File Description:
Various ways of generating fields for Temp, Pressure, Qvap and Qcond to read into CLEO
"""

import numpy as np
from scipy import integrate
import xarray as xr
from .. import cxx2py
from .create_thermodynamics import thermoinputsdict
from .windsgen import DryAdiabat2DFlowField
from ..gbxboundariesbinary_src import read_gbxboundaries as rgrid
from typing import Union, Tuple


def get_Mrratio_from_constants_filename(constants_filename):
    consts = cxx2py.read_cxxconsts_into_floats(constants_filename)
    mconsts = cxx2py.derive_more_floats(consts)

    return mconsts["Mr_ratio"]


def saturation_press(TEMP):
    """Calculate the equilibrium vapor pressure of water over
    liquid water ie. the saturation pressure (psat) given the
    temperature [K]. Equation from Bjorn Steven's "make_tetens"
    function in module "moist_thermodynamics.saturation_vapour_pressures"
    available on gitlab. Original paper "Murray, F. W. On the
    Computation of Saturation Vapor Pressure. Journal of Applied
    Meteorology and Climatology 6, 203–204 (1967)."""

    Aconst = 17.4146
    Bconst = 33.639
    TREF = 273.16  # Triple point temperature [K] of water
    PREF = 611.655  # Triple point pressure [Pa] of water

    if np.any(TEMP <= 0.0):
        raise ValueError("psat ERROR: T must be larger than 0K." + " T = " + str(TEMP))

    return PREF * np.exp(Aconst * (TEMP - TREF) / (TEMP - Bconst))  # [Pa]


def relh2qvap(press, temp, relh, Mr_ratio):
    """convert relative humidity [%] (relh) into vapour mass
    mixing ratio (qvap) given ambient temperature and pressure
    and ratio of molecular masses: vapour/air"""

    vapourpress = saturation_press(temp) * relh / 100.0  # [Pa]

    qvap = Mr_ratio * vapourpress / (press - vapourpress)  # dimensionless [Kg/kg]

    return qvap


def sratio2qvap(sratio, press, temp, Mr_ratio):
    psat = saturation_press(temp)

    qvap = Mr_ratio * sratio
    qvap = qvap / (press / psat - 1)

    return qvap


def qparams_to_qvap(method, params, Mr_ratio, PRESS, TEMP):
    """returns qvaps given list of qvaps, supersaturation ratios
    or relative humidities"""

    if method == "qvap":
        qparams = params
        return qparams

    elif method == "sratio":
        qparams = []
        for sratio in params:
            qparams.append(sratio2qvap(sratio, PRESS, TEMP, Mr_ratio))
        return qparams

    elif method == "relh":
        qparams = []
        for relh in params:
            qparams.append(relh2qvap(PRESS, TEMP, relh, Mr_ratio))
        return qparams

    else:
        raise ValueError("valid method not given to generate qvap")


<<<<<<< HEAD
def __attrs_if_dataarray__(
    da: Union[np.ndarray, xr.DataArray], attrs: dict = {}, name: str = ""
) -> Union[np.ndarray, xr.DataArray]:
    """
    This function adds attributes to a xr.DataArray if it is one, otherwise it does nothing.

    Parameters
    ----------
    da : Union[np.ndarray, xr.DataArray]
        The data array to add attributes to.
    attrs : dict, optional
        The attributes to add. Default is {}.
    name : str, optional
        The name of the data array, if not provided in the ``attrs`` dict. Default is "".

    Returns
    -------
    Union[np.ndarray, xr.DataArray]
        The data array with attributes added.
        Or the unmodified numpy array if it is not a xr.DataArray.
    """

    if isinstance(da, xr.DataArray):
        name = attrs.pop("name", name)
        da.attrs.update(attrs)
        da.name = name
        return da
    elif isinstance(da, np.ndarray):
        return da
    else:
        raise ValueError("da must be either a np.ndarray or xr.DataArray")


def saturation_vapour_pressure(
    temperature: Union[xr.DataArray, np.ndarray]
) -> Union[xr.DataArray, np.ndarray]:
    """
    Calculate the saturation vapour pressure over water for a given temperature.

    Parameters
    ----------
    temperature : xr.DataArray
        The temperature in Kelvin.

    Returns
    -------
    np.ndarray
        The saturation vapour pressure in Pa.
    """
    T = temperature
    A_w = 2.543e11  # Pa
    B_w = 5420  # K
    es = A_w * np.exp(-B_w / T)  # Pa (K/K) = Pa #type: ignore
    attrs = dict(
        name="saturation_vapour_pressure",
        units="Pa",
        long_name="Saturation vapour pressure",
        description="Saturation vapour pressure over water calculated from temperature.",
    )
    es = __attrs_if_dataarray__(da=es, attrs=attrs)
    return es


def specific_humidity_from_water_vapour_pressure(
    water_vapour_pressure: Union[xr.DataArray, np.ndarray],
    pressure: Union[xr.DataArray, np.ndarray],
    simplified: bool = False,
) -> Union[xr.DataArray, np.ndarray]:
    """
    Calculate the specific humidity from the water vapour pressure and the pressure.
    This follows (2.80) from Introduction to Clouds: From the Microscale to Climate.

    Simplified version uses:
    q_v = (epsilon * e) /  p
    e = q_v * p / epsilon

    Non simplified version uses:
    q_v = (epsilon * e) / (p - e + epsilon * e)
    e = q_v * p / (epsilon + q_v - epsilon * q_v)


    Citation
    --------
    (2.80) from Introduction to Clouds: From the Microscale to Climate
    Ulrike Lohmann, Felix Lüönd, Fabian Mahrt, and Gregor Feingold
    ISBN: 978-1-107-01822-8 978-1-139-08751-3


    Parameters
    ----------
    water_vapour_pressure : xr.DataArray
        The water vapour pressure in Pa.
    pressure : xr.DataArray
        The pressure in Pa.

    Returns
    -------
    np.ndarray
        The specific humidity in kg/kg.
    """
    e = water_vapour_pressure
    p = pressure
    epsilon = 0.622
    if simplified:
        q_v = epsilon * e / p
    else:
        q_v = epsilon * e / (p - e + epsilon * e)
    return q_v


def specific_humidity_from_relative_humidity_temperature_pressure(
    relative_humidity: Union[np.ndarray, xr.DataArray],
    temperature: Union[np.ndarray, xr.DataArray],
    pressure: Union[np.ndarray, xr.DataArray],
    simplified: bool = False,
) -> Union[np.ndarray, xr.DataArray]:
    """
    Calculate the specific humidity from the relative humidity, temperature and pressure.

    Parameters
    ----------
    relative_humidity : xr.DataArray
        The relative humidity in %.
    temperature : xr.DataArray
        The temperature in Kelvin.
    pressure : xr.DataArray
        The pressure in Pa.
    simplified : bool, optional
        If set to True, the simplified version is used.
        Default is False.

    Returns
    -------
    np.ndarray
        The specific humidity in kg/kg.
    """
    es = saturation_vapour_pressure(temperature)
    # calculate the vapour pressure
    e = relative_humidity * es / 100
    q_v = specific_humidity_from_water_vapour_pressure(e, pressure, simplified)

    attrs = dict(
        name="specific_humidity",
        units="kg/kg",
        long_name="Specific humidity",
        description="Specific humidity calculated from relative humidity, temperature and pressure.",
    )
    q_v = __attrs_if_dataarray__(da=q_v, attrs=attrs)
    return q_v


def potential_temperature_from_temperature_pressure(
    air_temperature: Union[np.ndarray, xr.DataArray],
    pressure: Union[np.ndarray, xr.DataArray],
    pressure_reference: Union[
        float, np.ndarray, xr.DataArray
    ] = 100000,  # default value used for drop sondes dataset
    R_over_cp: float = 0.286,
) -> Union[np.ndarray, xr.DataArray]:
    """
    Calculate the potential temperature from the air temperature and the pressure.

    Parameters
    ----------
    air_temperature : xr.DataArray or xr.DataArray
        The air temperature in Kelvin.
    pressure : xr.DataArray  or xr.DataArray
        The pressure in Pa.
    pressure_reference : float
        The reference pressure in Pa.
    R_over_cp : float, optional
        The ratio of the gas constant of air to the specific heat capacity at
        constant pressure. Default is 0.286.

    Returns
    -------
    np.ndarray
        The potential temperature in Kelvin.
    """
    theta = air_temperature * (pressure_reference / pressure) ** R_over_cp
    attrs = dict(
        name="potential_temperature",
        units="K",
        long_name="Potential temperature",
        description="Potential temperature calculated from air temperature and pressure.",
    )
    theta = __attrs_if_dataarray__(da=theta, attrs=attrs)
    return theta


def temperature_from_potential_temperature_pressure(
    potential_temperature: Union[np.ndarray, xr.DataArray],
    pressure: Union[np.ndarray, xr.DataArray],
    pressure_reference: Union[
        float, np.ndarray, xr.DataArray
    ] = 100000,  # default value used for drop sondes dataset
    R_over_cp: float = 0.286,
) -> Union[np.ndarray, xr.DataArray]:
    """
    Calculate the potential temperature from the air temperature and the pressure.

    Parameters
    ----------
    air_temperature : xr.DataArray or xr.DataArray
        The air temperature in Kelvin.
    pressure : xr.DataArray  or xr.DataArray
        The pressure in Pa.
    pressure_reference : float
        The reference pressure in Pa.
    R_over_cp : float, optional
        The ratio of the gas constant of air to the specific heat capacity at
        constant pressure. Default is 0.286.

    Returns
    -------
    np.ndarray
        The potential temperature in Kelvin.
    """
    factor = (pressure_reference / pressure) ** R_over_cp
    air_temperature = potential_temperature / factor
    attrs = dict(
        name="temperature",
        units="K",
        long_name="Ambient temperature",
        description="Ambient temperature calculated from potential temperature and pressure.",
    )
    air_temperature = __attrs_if_dataarray__(da=air_temperature, attrs=attrs)
    return air_temperature


def constant_winds(ndims, ntime, THERMODATA, WVEL, UVEL, VVEL):
    """add arrays to thermodata dictionary for winds, array are
    empty by default, or given constant values WVEl, UVEL and VVEL.
    Here, shape_[X]face = no. data for wind velocity component
    defined on gridbox [X] faces"""

    for VEL in ["WVEL", "UVEL", "VVEL"]:
        THERMODATA[VEL] = np.array([])

    if WVEL is not None:
        shape_zface = int((ndims[0] + 1) * ndims[1] * ndims[2] * ntime)
        THERMODATA["WVEL"] = np.full(shape_zface, WVEL)

        if UVEL is not None:
            shape_xface = int((ndims[1] + 1) * ndims[2] * ndims[0] * ntime)
            THERMODATA["UVEL"] = np.full(shape_xface, UVEL)

            if VVEL is not None:
                shape_yface = int((ndims[2] + 1) * ndims[0] * ndims[1] * ntime)
                THERMODATA["VVEL"] = np.full(shape_yface, VVEL)

    return THERMODATA


def divfree_flowfield2D(
    wmax, zlength, xlength, rhotilda_zfaces, rhotilda_xfaces, gbxbounds, ndims
):
    zfaces, xcens_z = rgrid.coords_forgridboxfaces(gbxbounds, ndims, "z")[0:2]
    zcens_x, xfaces = rgrid.coords_forgridboxfaces(gbxbounds, ndims, "x")[0:2]

    ztilda = zlength / np.pi
    xtilda = xlength / (2 * np.pi)
    wamp = 2 * wmax

    WVEL = wamp / rhotilda_zfaces
    WVEL = WVEL * np.sin(zfaces / ztilda) * np.sin(xcens_z / xtilda)

    UVEL = wamp / rhotilda_xfaces * xtilda / ztilda
    UVEL = UVEL * np.cos(zcens_x / ztilda) * np.cos(xfaces / xtilda)

    return WVEL, UVEL


=======
>>>>>>> b89e4a15
class ConstUniformThermo:
    """create thermodynamics that's constant in time and uniform throughout the domain"""

    def __init__(
        self,
        PRESS,
        TEMP,
        qvap,
        qcond,
        relh=False,
        constants_filename="",
    ):
        self.PRESS = PRESS  # pressure [Pa]
        self.TEMP = TEMP  # temperature [T]

        if relh:
            Mr_ratio = get_Mrratio_from_constants_filename(constants_filename)
            self.qvap = relh2qvap(
                PRESS, TEMP, relh, Mr_ratio
            )  # water vapour content []
        else:
            self.qvap = qvap

        self.qcond = qcond  # liquid water content []

    def generate_thermo(self, gbxbounds, ndims, ntime):
        shape_cen = int(
            ntime * np.prod(ndims)
        )  # = no. data for var defined at gridbox centers

        THERMODATA = {
            "PRESS": np.full(shape_cen, self.PRESS),
            "TEMP": np.full(shape_cen, self.TEMP),
            "qvap": np.full(shape_cen, self.qvap),
            "qcond": np.full(shape_cen, self.qcond),
        }

        return THERMODATA


class Simple2TierRelativeHumidity:
    """create thermodynamics that's constant in time with (P,T,qc) uniform throughout the domain
    and with relative humidity uniform above and below Zbase"""

    def __init__(
        self,
        config_filename,
        constants_filename,
        PRESS,
        TEMP,
        qvapmethod,
        qvapparams,
        Zbase,
        qcond,
    ):
        inputs = thermoinputsdict(config_filename, constants_filename)

        self.PRESS = PRESS  # pressure [Pa]
        self.TEMP = TEMP  # temperature [T]
        self.qcond = qcond  # liquid water content []

        # determine qvap [below, above] z (cloud) base
        self.Zbase = Zbase
        qvaps = qparams_to_qvap(qvapmethod, qvapparams, inputs["Mr_ratio"], PRESS, TEMP)
        self.qvap_below, self.qvap_above = qvaps

        self.RGAS_DRY = inputs["RGAS_DRY"]
        self.RGAS_V = inputs["RGAS_V"]
        self.RHO0 = inputs["RHO0"]

    def generate_qvap_profile(self, zfulls):
        qvap = np.where(zfulls >= self.Zbase, self.qvap_above, self.qvap_below)

        return qvap

    def rhotilda(self, ZCOORDS):
        """returns dimensionless rho_dry profile for use in stream function"""
        PRESS, TEMP = self.hydrostatic_adiabatic_thermo(ZCOORDS)
        RHO_DRY = PRESS / ((self.RGAS_DRY + self.qvap * self.RGAS_V) * TEMP)
        rhotilda = RHO_DRY / self.RHO0

        return rhotilda

    def generate_thermo(self, gbxbounds, ndims, ntime):
        zfulls, xfulls, yfulls = rgrid.fullcoords_forallgridboxes(gbxbounds, ndims)

        qvap = self.generate_qvap_profile(zfulls)

        shape_cen = int(
            ntime * np.prod(ndims)
        )  # = no. data for var defined at gridbox centers
        THERMODATA = {
            "PRESS": np.full(shape_cen, self.PRESS),
            "TEMP": np.full(shape_cen, self.TEMP),
            "qvap": np.tile(qvap, ntime),
            "qcond": np.full(shape_cen, self.qcond),
        }

        return THERMODATA


class DryHydrostaticAdiabatic2TierRelH:
    """create thermodynamics that's constant in time and in hydrostatic equillibrium with
    a dry adiabat accounting for the mass of water vapour in the air.
    Equations derived from Arabas et al. 2015 (sect 2.1).
    Relative humidity like for Simple2TierRelativeHumidity exceptional moist layer possible
    to add within in a certain height range"""

    def __init__(
        self,
        config_filename,
        constants_filename,
        PRESSz0,
        THETA,
        qvapmethod,
        qvapparams,
        Zbase,
        qcond,
        moistlayer,
    ):
        inputs = thermoinputsdict(config_filename, constants_filename)

        ### parameters of profile ###
        self.PRESSz0 = PRESSz0  # pressure at z=0m [Pa]
        self.THETA = THETA  # (constant) dry potential temperature [K]
        self.qcond = qcond  # liquid mass mixing ratio []

        # determine qvap [below, above] z (cloud) base
        self.Zbase = Zbase
        self.qvapmethod, self.qvapparams = qvapmethod, qvapparams
        self.qvapz0 = qparams_to_qvap(
            qvapmethod, qvapparams, inputs["Mr_ratio"], self.PRESSz0, self.THETA
        )[0]
        self.moistlayer = moistlayer

        ### constants ###
        self.GRAVG = inputs["G"]
        self.CP_DRY = inputs["CP_DRY"]
        self.RGAS_DRY = inputs["RGAS_DRY"]
        self.RGAS_V = inputs["RGAS_V"]
        self.RC_DRY = self.RGAS_DRY / self.CP_DRY
        self.RCONST = 1 + self.qvapz0 * self.RGAS_V / self.RGAS_DRY
        self.P1000 = 100000  # P_1000 = 1000 hPa [Pa]
        self.CP0 = inputs["CP0"]
        self.RHO0 = inputs["RHO0"]
        self.Mr_ratio = inputs["Mr_ratio"]

        alpha = PRESSz0 / (self.RCONST * self.P1000)
        TEMPz0 = THETA * np.power(alpha, self.RC_DRY)  # temperature at z=0m [K]
        beta = (1 + self.qvapz0) / self.RCONST / self.RGAS_DRY
        self.RHOz0 = beta * self.PRESSz0 / TEMPz0

    def hydrostatic_adiabatic_profile(self, ZCOORDS):
        """returns *profile* of density (not the density itself!)
        rho = rhoprofile^((1-RC_DRY)/RC_DRY) = profile^pow"""
        pow = 1 / self.RC_DRY - 1

        Aa = (1 + self.qvapz0) * np.power(self.P1000, self.RC_DRY)
        Aa = self.THETA * self.RGAS_DRY / Aa
        Aconst = self.RCONST * np.power(Aa, (1 / (1 - self.RC_DRY)))

        RHOconst = -1 * self.GRAVG * self.RC_DRY / Aconst
        RHOprofile = np.power(self.RHOz0, 1 / pow) + RHOconst * ZCOORDS  # RHO^pow

        return RHOprofile, Aconst

    def hydrostatic_adiabatic_thermo(self, ZCOORDS):
        RHOprof, Aconst = self.hydrostatic_adiabatic_profile(ZCOORDS)
        # RHO = np.power(RHOprof, (1 / self.RC_DRY - 1))

        PRESS = Aconst * np.power(RHOprof, 1 / self.RC_DRY)

        TEMPconst = np.power(Aconst / (self.RCONST * self.P1000), self.RC_DRY)
        TEMP = self.THETA * TEMPconst * RHOprof

        return PRESS, TEMP

    def rhotilda(self, ZCOORDS):
        """returns dimensionless rho_dry profile for use in stream function"""
        PRESS, TEMP = self.hydrostatic_adiabatic_thermo(ZCOORDS)

        RHO_DRY = PRESS / ((self.RGAS_DRY + self.qvapz0 * self.RGAS_V) * TEMP)

        rhotilda = RHO_DRY / self.RHO0

        return rhotilda

    def generate_qvap(self, zfulls, xfulls, PRESS, TEMP):
        qvaps = qparams_to_qvap(
            self.qvapmethod, self.qvapparams, self.Mr_ratio, PRESS, TEMP
        )
        qvap = np.where(zfulls < self.Zbase, qvaps[0], qvaps[1])

        if self.moistlayer:
            z1, z2 = self.moistlayer["z1"], self.moistlayer["z2"]
            x1, x2 = self.moistlayer["x1"], self.moistlayer["x2"]
            mlqvap = sratio2qvap(
                self.moistlayer["mlsratio"], PRESS, TEMP, self.Mr_ratio
            )
            moistregion = (
                (zfulls >= z1) & (zfulls < z2) & (xfulls >= x1) & (xfulls < x2)
            )
            qvap = np.where(moistregion, mlqvap, qvap)

        return qvap

    def create_default_windsgen(self, WMAX, Zlength, Xlength, VVEL):
        return DryAdiabat2DFlowField(WMAX, Zlength, Xlength, VVEL, self)

    def generate_thermo(self, gbxbounds, ndims, ntime):
        zfulls, xfulls, yfulls = rgrid.fullcoords_forallgridboxes(gbxbounds, ndims)
        PRESS, TEMP = self.hydrostatic_adiabatic_thermo(zfulls)

        qvap = self.generate_qvap(zfulls, xfulls, PRESS, TEMP)

        shape_cen = int(
            ntime * np.prod(ndims)
        )  # = no. data for var defined at gridbox centers
        THERMODATA = {
            "PRESS": np.tile(PRESS, ntime),
            "TEMP": np.tile(TEMP, ntime),
            "qvap": np.tile(qvap, ntime),
            "qcond": np.full(shape_cen, self.qcond),
        }

        return THERMODATA


class HydrostaticLapseRates:
    """create thermodynamics that's constant in time and in hydrostatic equillibrium and
    following temperature and qvap (adiabats) with constant lapse rates above/below zbase.
    Qcond is uniform and constant."""

    def __init__(
        self,
        config_filename,
        constants_filename,
        PRESS0,
        TEMP0,
        qvap0,
        Zbase,
        TEMPlapses,
        qvaplapses,
        qcond,
    ):
        self.PRESS0 = PRESS0  # surface pressure [Pa]
        self.TEMP0 = TEMP0  # surface temperature [T]
        self.qvap0 = qvap0  # surface water vapour content [Kg/Kg]
        self.Zbase = Zbase  # cloud base height [m]
        self.TEMPlapses = TEMPlapses  # temp lapse rates [below, above] Zbase [K km^-1]
        self.qvaplapses = (
            qvaplapses  # qvap lapse rates [below, above] Zbase [g/Kg km^-1]
        )

        self.qcond = qcond  # liquid water content [Kg/Kg]

        inputs = thermoinputsdict(config_filename, constants_filename)
        self.GRAVG = inputs["G"]
        self.RGAS_DRY = inputs["RGAS_DRY"]
        self.Mr_ratio = inputs["Mr_ratio"]

    def temp1(self, z):
        """note unit conversion of input lapse rates:
        templapse rate = -dT/dz [K km^-1]  -->  [K m^-1]"""
        temp1 = self.TEMP0 - self.TEMPlapses[0] / 1000 * z
        if np.any((temp1 <= 0.0)):
            raise ValueError("TEMP > 0.0K")
        return temp1

    def temp2(self, z):
        """note unit conversion of input lapse rates:
        templapse rate = -dT/dz [K km^-1]  -->  [K m^-1]"""
        T_Zbase = self.temp1(self.Zbase)  # TEMP at Zbase
        temp2 = T_Zbase - self.TEMPlapses[1] / 1000 * (z - self.Zbase)
        if np.any((temp2 <= 0.0)):
            raise ValueError("TEMP > 0.0K")
        return temp2

    def hydrostatic_pressure(self, P0, integral):
        exponent = -self.GRAVG / self.RGAS_DRY * integral
        return P0 * np.exp(exponent)

    def press1(self, z):
        """hydrostatic pressure for value z where z <= self.Zbase"""
        P0 = self.PRESS0
        integral = integrate.quad(lambda x: 1 / self.temp1(x), 0.0, z)[0]
        return self.hydrostatic_pressure(P0, integral)

    def press2(self, z):
        """hydrostatic pressure for value z where z > self.Zbase"""
        P0 = self.press1(self.Zbase)
        integral = integrate.quad(lambda x: 1 / self.temp2(x), self.Zbase, z)[0]
        return self.hydrostatic_pressure(P0, integral)

    def qvap1(self, z):
        """note unit conversion of input lapse rates:
        qvaplapse rate = -dqvap/dz [g/Kg km^-1]  -->  [m^-1]"""

        if self.qvaplapses[0] == "saturated":
            sratio = 1.001
            qvap1 = sratio2qvap(sratio, self.press2(z), self.temp2(z), self.Mr_ratio)
        else:
            qvap1 = self.qvap0 - self.qvaplapses[0] / 1e6 * z

        if np.any((qvap1 <= 0.0)):
            raise ValueError("TEMP > 0.0K")
        return qvap1

    def qvap2(self, z):
        """note unit conversion of input lapse rates:
        qvaplapse rate = -dqvap/dz [g/Kg km^-1]  -->  [m^-1]"""
        if self.qvaplapses[1] == "saturated":
            sratio = 1.001
            qvap2 = sratio2qvap(sratio, self.press2(z), self.temp2(z), self.Mr_ratio)
        else:
            qvap_Zbase = self.qvap1(self.Zbase)  # qvap at Zbase
            qvap2 = qvap_Zbase - self.qvaplapses[1] / 1e6 * (z - self.Zbase)

        if np.any((qvap2 <= 0.0)):
            raise ValueError("TEMP > 0.0K")
        return qvap2

    def below_above_zbase(self, zfulls, func1, func2):
        return np.where(zfulls <= self.Zbase, func1(zfulls), func2(zfulls))

    def below_above_zbase_qvap(self, zfulls):
        qvap = []
        for z in zfulls:
            if z < self.Zbase:
                qvap.append(self.qvap1(z))
            else:
                qvap.append(self.qvap2(z))

        return np.asarray(qvap)

    def below_above_zbase_pressure(self, zfulls):
        PRESS = []
        for z in zfulls:
            if z < self.Zbase:
                PRESS.append(self.press1(z))
            else:
                PRESS.append(self.press2(z))

        return np.asarray(PRESS)

    def hydrostatic_lapserates_thermo(self, zfulls):
        TEMP = self.below_above_zbase(zfulls, self.temp1, self.temp2)
        PRESS = self.below_above_zbase_pressure(zfulls)
        qvap = self.below_above_zbase_qvap(zfulls)

        return TEMP, PRESS, qvap

    def generate_thermo(self, gbxbounds, ndims, ntime):
        zfulls, xfulls, yfulls = rgrid.fullcoords_forallgridboxes(gbxbounds, ndims)

        TEMP, PRESS, qvap = self.hydrostatic_lapserates_thermo(zfulls)

        shape_cen = int(
            ntime * np.prod(ndims)
        )  # = no. data for var defined at gridbox centers
        THERMODATA = {
            "PRESS": np.tile(PRESS, ntime),
            "TEMP": np.tile(TEMP, ntime),
            "qvap": np.tile(qvap, ntime),
            "qcond": np.full(shape_cen, self.qcond),
        }

<<<<<<< HEAD
        THERMODATA = self.generate_winds(gbxbounds, ndims, ntime, THERMODATA)

        return THERMODATA


def linear_func(
    x: Union[np.ndarray, xr.DataArray], f_0: float = 0, slope: float = 1
) -> Union[np.ndarray, xr.DataArray]:
    """
    Linear function.

    :math:`y = slope * x + f_0`

    Parameters
    ----------
    x : np.ndarray
        The input array
    f_0 : float, optional
        The y-intercept, by default 0
    slope : float, optional
        The slope of the function, by default 1

    Returns
    -------
    np.ndarray
        The output array of the linear function

    """
    return slope * x + f_0


def split_linear_func(
    x: Union[np.ndarray, xr.DataArray],
    f_0: float = 2,
    slope_1: float = 1,
    slope_2: float = 2,
    x_split: float = 800,
) -> Union[np.ndarray, xr.DataArray]:
    """
    Split the array x into two arrays at the point x_split. The function is the
    concatenation of two linear functions with different slopes.

    :math:`y_1 = slope_1 * x + f_0` for x <= x_split
    :math:`y_2 = slope_2 * x + f_0 + (slope_1 - slope_2) * x_split` for x > x_split

    Parameters
    ----------
    x : np.ndarray
        The input array
    f_0 : float, optional
        The y-intercept, by default 2
    slope_1 : float, optional
        The slope of the first linear function, by default 1
    slope_2 : float, optional
        The slope of the second linear function, by default 2
    x_split : float, optional
        The x value at which the array is split, by default 800

    Returns
    -------
    np.ndarray
        The sum of the two linear functions

    Examples
    --------
    >>> x = np.arange(0, 1000, 100)
    >>> split_linear(x, f_0=2, slope_1=1, slope_2=2, x_split=800)
    array([  2., 102., 202., 302., 402., 502., 602., 702., 802., 902.])
    """

    if isinstance(x, np.ndarray):
        x_1 = np.where(x <= x_split, x, np.nan)
        x_2 = np.where(x > x_split, x, np.nan)

        y_1 = linear_func(x=x_1, f_0=f_0, slope=slope_1)
        y_2 = linear_func(x=x_2, f_0=f_0 + (slope_1 - slope_2) * x_split, slope=slope_2)

        y = np.where(x <= x_split, y_1, y_2)
        return y
    elif isinstance(x, xr.DataArray):
        x_1 = x.where(x <= x_split)
        x_2 = x.where(x > x_split)

        y_1 = linear_func(x=x_1, f_0=f_0, slope=slope_1)
        y_2 = linear_func(x=x_2, f_0=f_0 + (slope_1 - slope_2) * x_split, slope=slope_2)

        y = xr.where(x <= x_split, y_1, y_2)
        return y


class SplittedLapseRates:
    """
    Create thermodynamics that are constant in time.
    The thermodynamical properties follow a Splitted Linear Function which
    changes slopes at the `cloud_base_height`.
    From the splitted linear functions of
    - potential temperature,
    - relative humidity,
    - pressure,
    the thermodynamic profiles are generated.

    The return profiles are the
    - ambient temperature,
    - specific humidity and
    - vertical velocity
    profiles, which consist of two slopes.

    It follows the `split_linear_function`:
    - :math:`y_1 = slope_1 * x + f_0` for x <= x_split
    - :math:`y_2 = slope_2 * x + f_0 + (slope_1 - slope_2) * x_split` for x > x_split

    The winds are to be considered constant in time and uniform throughout the domain.
    If the `Wlength` is greater than 0.0, the vertical velocity profile is a sinusoidal profile
    with amplitude `WMAX` and wavelength `2*Wlength`.


    Parameters
    ----------
    config_filename : str
        Path to the configuration file.
    constants_filename : str
        Path to the constants file.
    cloud_base_height : float
        Height of the cloud base.
    pressure_0 : float
        Initial pressure at the surface.
    potential_temperature_0 : float
        Initial potential temperature at the surface.
    relative_humidity_0 : float
        Initial relative humidity at the surface.
    pressure_lapse_rates : Union[np.ndarray, Tuple[float, float]]
        Tuple of pressure lapse rates below and above the cloud base.
        Units of Pa/m.
    potential_temperature_lapse_rates : Union[np.ndarray, Tuple[float, float]]
        Tuple of Potential temperature lapse rates below and above the cloud base.
        Units of K/m.
    relative_humidity_lapse_rates : Union[np.ndarray, Tuple[float, float]]
        Tuple of relative humidity lapse rates below and above the cloud base.
        Units of 1/m. NOT in percentage / m.
    w_maximum : float
        Maximum vertical velocity.
    u_velocity : float
        U component of the wind velocity.
    v_velocity : float
        V component of the wind velocity.
    Wlength : float
        Wavelength for the vertical velocity profile.

    Attributes:
        cloud_base_height (float): Height of the cloud base.
        pressure_0 (float): Initial pressure.
        potential_temperature_0 (float): Initial potential temperature.
        relative_humidity_0 (float): Initial relative humidity.
        pressure_lapse_rates (Union[np.ndarray, Tuple[float, float]]): Pressure lapse rates.
        potential_temperature_lapse_rates (Union[np.ndarray, Tuple[float, float]]): Potential temperature lapse rates.
        relative_humidity_lapse_rates (Union[np.ndarray, Tuple[float, float]]): Relative humidity lapse rates.
        w_maximum (float): Maximum vertical velocity.
        u_velocity (float): U component of the wind velocity.
        v_velocity (float): V component of the wind velocity.
        Wlength (float): Wavelength for the vertical velocity profile.
        Mr_ratio (float): Mixing ratio.
        GRAVG (float): Gravitational constant.
        RGAS_DRY (float): Gas constant for dry air.
    Methods:
        __init__(self, config_filename, constants_filename, cloud_base_height, pressure_0, potential_temperature_0, relative_humidity_0, pressure_lapse_rates, potential_temperature_lapse_rates, relative_humidity_lapse_rates, w_maximum, u_velocity, v_velocity, Wlength):
            Initializes the SplittedLapseRates class with the given parameters.
        pressure(self, z: np.ndarray) -> np.ndarray:
            Create the pressure profile from the given input parameters.
        potential_temperature(self, z: np.ndarray) -> np.ndarray:
            Create the potential temperature profile from the given input parameters.
        relative_humidity(self, z: np.ndarray) -> np.ndarray:
            Create the relative humidity profile from the given input parameters.
        temperature(self, z: np.ndarray) -> np.ndarray:
            Create the ambient temperature profile from the given input parameters.
        specific_humidity(self, z: np.ndarray) -> np.ndarray:
            Create the specific humidity profile from the given input parameters.
        wvel_profile(self, gbxbounds, ndims, ntime):
            Returns updraught (w always >=0.0) sinusoidal profile with amplitude WMAX and wavelength 2*Wlength.
        generate_winds(self, gbxbounds, ndims, ntime, THERMODATA):
            Generates wind profiles and updates the THERMODATA dictionary.
        generate_thermo(self, gbxbounds, ndims, ntime):
            Generates thermodynamic profiles and returns the THERMODATA dictionary.
            This is the main method to be called for the class.
    """

    def __init__(
        self,
        config_filename,
        constants_filename,
        cloud_base_height: float,
        pressure_0: float,
        potential_temperature_0: float,
        relative_humidity_0: float,
        pressure_lapse_rates: Union[np.ndarray, Tuple[float, float]],
        potential_temperature_lapse_rates: Union[np.ndarray, Tuple[float, float]],
        relative_humidity_lapse_rates: Union[np.ndarray, Tuple[float, float]],
        qcond: float,
        w_maximum: float,
        u_velocity: float,
        v_velocity: float,
        Wlength: float,
    ):
        self.cloud_base_height = cloud_base_height
        self.pressure_0 = pressure_0
        self.potential_temperature_0 = potential_temperature_0
        self.relative_humidity_0 = relative_humidity_0

        if any(
            (
                np.size(pressure_lapse_rates) != 2,
                np.size(potential_temperature_lapse_rates) != 2,
                np.size(relative_humidity_lapse_rates) != 2,
            )
        ):
            raise ValueError("The lapse rates need to be of size 2")

        self.pressure_lapse_rates = pressure_lapse_rates
        self.potential_temperature_lapse_rates = potential_temperature_lapse_rates
        self.relative_humidity_lapse_rates = relative_humidity_lapse_rates
        self.qcond = qcond
        self.w_maximum = w_maximum
        self.u_velocity = u_velocity
        self.v_velocity = v_velocity
        self.Wlength = Wlength

        inputs = thermoinputsdict(config_filename, constants_filename)
        self.Mr_ratio = inputs["Mr_ratio"]
        self.GRAVG = inputs["G"]
        self.RGAS_DRY = inputs["RGAS_DRY"]
        self.Mr_ratio = inputs["Mr_ratio"]

    def pressure(
        self, z: Union[np.ndarray, xr.DataArray]
    ) -> Union[np.ndarray, xr.DataArray]:
        """
        Crete the potential temperature profile from the given input parameters
        given in the __init__ of the class.

        It uses the ``split_linear_func`` function
        """

        return split_linear_func(
            x=z,
            f_0=self.pressure_0,
            slope_1=self.pressure_lapse_rates[0],
            slope_2=self.pressure_lapse_rates[1],
            x_split=self.cloud_base_height,
        )

    def potential_temperature(
        self, z: Union[np.ndarray, xr.DataArray]
    ) -> Union[np.ndarray, xr.DataArray]:
        """
        Crete the potential temperature profile from the given input parameters
        given in the __init__ of the class.

        It uses the ``split_linear_func`` function
        """

        return split_linear_func(
            x=z,
            f_0=self.potential_temperature_0,
            slope_1=self.potential_temperature_lapse_rates[0],
            slope_2=self.potential_temperature_lapse_rates[1],
            x_split=self.cloud_base_height,
        )

    def relative_humidity(
        self, z: Union[np.ndarray, xr.DataArray]
    ) -> Union[np.ndarray, xr.DataArray]:
        """
        Crete the relative humidity profile from the given input parameters
        given in the __init__ of the class.

        It uses the ``split_linear_func`` function
        """

        return split_linear_func(
            x=z,
            f_0=self.relative_humidity_0,
            slope_1=self.relative_humidity_lapse_rates[0],
            slope_2=self.relative_humidity_lapse_rates[1],
            x_split=self.cloud_base_height,
        )

    def temperature(
        self, z: Union[np.ndarray, xr.DataArray]
    ) -> Union[np.ndarray, xr.DataArray]:
        """
        Crete the ambient temperature profile from the given input parameters
        given in the __init__ of the class.

        The ambient temperature computed using the
        - potential temperature
        - pressure
        """

        return temperature_from_potential_temperature_pressure(
            potential_temperature=self.potential_temperature(z=z),
            pressure=self.pressure(z=z),
            pressure_reference=self.pressure_0,
        )

    def specific_humidity(
        self, z: Union[np.ndarray, xr.DataArray]
    ) -> Union[np.ndarray, xr.DataArray]:
        """
        Crete the specific humidity profile from the given input parameters
        given in the __init__ of the class.

        It uses the ``split_linear_func`` function.
        The specific humidity is directly computed using the relative humditiy
        """

        # the relative humdity here is given dimensionless
        # for the specific humidity calculations, we need relative humidity to be
        # in percentage !!!

        return specific_humidity_from_relative_humidity_temperature_pressure(
            relative_humidity=self.relative_humidity(z=z),
            temperature=self.temperature(z=z),
            pressure=self.pressure(z=z),
        )

    def wvel_profile(self, gbxbounds, ndims, ntime):
        """returns updraught (w always >=0.0) sinusoidal
        profile with amplitude WMAX and wavelength 2*Wlength"""

        zfaces = rgrid.coords_forgridboxfaces(gbxbounds, ndims, "z")[0]
        WVEL = self.w_maximum * np.sin(np.pi * zfaces / (2 * self.Wlength))

        WVEL[WVEL < 0.0] = 0.0

        return np.tile(WVEL, ntime)

    def generate_winds(self, gbxbounds, ndims, ntime, THERMODATA):
        THERMODATA = constant_winds(
            ndims=ndims,
            ntime=ntime,
            THERMODATA=THERMODATA,
            WVEL=self.w_maximum,
            UVEL=self.u_velocity,
            VVEL=self.v_velocity,
        )
        if self.Wlength > 0.0:
            THERMODATA["WVEL"] = self.wvel_profile(gbxbounds, ndims, ntime)

        return THERMODATA

    def generate_thermo(self, gbxbounds, ndims, ntime):
        zfulls, xfulls, yfulls = rgrid.fullcoords_forallgridboxes(gbxbounds, ndims)

        temperature = self.temperature(zfulls)
        pressure = self.pressure(zfulls)
        specific_humidity = self.specific_humidity(zfulls)

        shape_cen = int(ntime * np.prod(ndims))
        THERMODATA = {
            "PRESS": np.tile(pressure, ntime),
            "TEMP": np.tile(temperature, ntime),
            "qvap": np.tile(specific_humidity, ntime),
            "qcond": np.full(shape_cen, self.qcond),
        }

        THERMODATA = self.generate_winds(gbxbounds, ndims, ntime, THERMODATA)

=======
>>>>>>> b89e4a15
        return THERMODATA<|MERGE_RESOLUTION|>--- conflicted
+++ resolved
@@ -101,7 +101,6 @@
         raise ValueError("valid method not given to generate qvap")
 
 
-<<<<<<< HEAD
 def __attrs_if_dataarray__(
     da: Union[np.ndarray, xr.DataArray], attrs: dict = {}, name: str = ""
 ) -> Union[np.ndarray, xr.DataArray]:
@@ -375,8 +374,6 @@
     return WVEL, UVEL
 
 
-=======
->>>>>>> b89e4a15
 class ConstUniformThermo:
     """create thermodynamics that's constant in time and uniform throughout the domain"""
 
@@ -743,9 +740,6 @@
             "qvap": np.tile(qvap, ntime),
             "qcond": np.full(shape_cen, self.qcond),
         }
-
-<<<<<<< HEAD
-        THERMODATA = self.generate_winds(gbxbounds, ndims, ntime, THERMODATA)
 
         return THERMODATA
 
@@ -1111,6 +1105,4 @@
 
         THERMODATA = self.generate_winds(gbxbounds, ndims, ntime, THERMODATA)
 
-=======
->>>>>>> b89e4a15
         return THERMODATA