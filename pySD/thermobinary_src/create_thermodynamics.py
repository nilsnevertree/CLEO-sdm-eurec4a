--- conflicted
+++ resolved
@@ -62,15 +62,14 @@
 
 
 class DimlessThermodynamics:
-<<<<<<< HEAD
-    def __init__(self, inputs=False, config_filename="", constants_filename=""):
+    def __init__(
+        self,
+        inputs: Union[bool, dict] = False,
+        config_filename="",
+        constants_filename="",
+    ):
         if not inputs:
             inputs = thermoinputsdict(config_filename, constants_filename)
-=======
-    def __init__(self, inputs : Union[bool, dict]= False, configfile="", constsfile=""):
-        if inputs == False:
-            inputs = thermoinputsdict(configfile, constsfile)
->>>>>>> 6da8062f
 
         # scale_factors to de-dimensionalise data
         self.PRESS0 = inputs["P0"]
