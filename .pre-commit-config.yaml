--- conflicted
+++ resolved
@@ -30,14 +30,6 @@
         description: python linter
     -   id: ruff-format
         description: python formatter
-<<<<<<< HEAD
-# -   repo: https://github.com/psf/black-pre-commit-mirror
-#     rev: 24.3.0
-#     hooks:
-#     -   id: black-jupyter
-#         description: formating ipynb notebook
-=======
->>>>>>> b89e4a15
 -   repo: https://gitlab.com/daverona/pre-commit/cpp
     rev: 0.8.0
     hooks:
