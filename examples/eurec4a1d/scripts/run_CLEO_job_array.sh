#!/bin/bash
#SBATCH --job-name=e1d_run_CLEO
#SBATCH --partition=gpu
#SBATCH --nodes=1
#SBATCH --gpus=1
#SBATCH --mem=5G
#SBATCH --time=00:15:00
#SBATCH --mail-user=nils-ole.niebaumy@mpimet.mpg.de
#SBATCH --mail-type=FAIL
#SBATCH --account=mh1126
#SBATCH --output=./logfiles/run_CLEO/%A/%A_%a_out.out
#SBATCH --error=./logfiles/run_CLEO/%A/%A_%a_err.out
#SBATCH --array=0-127

### ---------------------------------------------------- ###
### ------------------ Input Parameters ---------------- ###
### ------ You MUST edit these lines to set your ------- ###
### ----- environment, build type, directories, the ---- ###
### --------- exec(s) to compile and your -------- ###
### --------------  python script to run. -------------- ###
### ---------------------------------------------------- ###

# Ensure script exits on any error
echo "git hash: $(git rev-parse HEAD)"
echo "git branch: $(git symbolic-ref --short HEAD)"
echo "date: $(date)"
echo "============================================"

### ------------------ Load Modules -------------------- ###
source ${HOME}/.bashrc
env=/work/mh1126/m301096/conda/envs/sdm_pysd_env312
conda activate ${env}
spack load cmake@3.23.1%gcc
### ---------------------------------------------------- ###

# the following paths will be given by the master submit scrip, which sets the slurm array size in this script too.
echo "init microphysics: ${microphysics}"    # microphysics setup
echo "init path2CLEO: ${path2CLEO}"          # path to the CLEO directory
echo "init path2data: ${path2data}"          # path to the data directory with subdirectories for each microphysics setup
echo "init path2build: ${path2build}"        # path to the build directory

# some example paths which could be used for testing
# path2CLEO=${HOME}/CLEO/
# path2build=${path2CLEO}/build_eurec4a1d/
# path2data=${path2CLEO}/data/test/

# relative paths and names within an individual cloud directory
# individual directory
# | --- config_dir_name
# |     | --- config_file_name
# | --- dataset_name
config_dir_name="config"
config_file_name="eurec4a1d_config.yaml"
relative_config_path="${config_dir_name}/${config_file_name}"
dataset_name="eurec4a1d_sol.zarr"


### ---------- Setup for the EUREC4A1D model ---------- ###

# initialize
exec=""                         # executable name
path2exec=""                    # path to the executable
path2microphysics_data=""       # path to the directory which contains the subdirectories for each cluster

# function to set the path2microphysics_data and the exec and path2exec
function prepare_microphysics_setup() {
  local setup=$1
<<<<<<< HEAD
  # the executable name is given by the microphysics setup
  exec="eurec4a1D_${setup}"
  # the executable path lies within the build directory and the eurec4a1d directory
=======
  exec="eurec4a1d_${setup}"
>>>>>>> 58a26f5f
  path2exec="${path2build}/examples/eurec4a1d/stationary_${setup}/src/${exec}"
    # the path to the data directory is given by the path2data and the microphysics setup
  path2microphysics_data="${path2data}/${setup}/"
}

# Create the microphysics setup
prepare_microphysics_setup "${microphysics}"
### ---------------------------------------------------- ###

### ---------------------------------------------------- ###
# Setup paths depending on current array task ID
# directories=(${path2microphysics_data}/${subdir_pattern}*)
# IMPORANT: The directories must be sorted to match the array task ID
directories=($(find ${path2microphysics_data} -maxdepth 1 -type d -name 'cluster*' -printf '%P\n' | sort))
current_directory=${directories[${SLURM_ARRAY_TASK_ID}]}
#echo "Directories: ${directories[@]}"
echo "Number of directories: ${#directories[@]}"
echo "Current array task ID: ${SLURM_ARRAY_TASK_ID}"
echo "Current directory: ${current_directory}"

path2inddir=${path2microphysics_data}/${current_directory}


# Setup paths to the config file and the dataset file
config_file_path="${path2inddir}/${relative_config_path}"
dataset_path="${path2inddir}/${dataset_name}"
# Setup path to the executable
### ---------------------------------------------------- ###



### -------------------- print inputs ------------------ ###
echo "============================================"
echo -e "buildtype: \t${buildtype}"
echo -e "path2CLEO: \t${path2CLEO}"
echo -e "path2build: \t${path2build}"
echo -e "enableyac: \t${enableyac}"
echo "--------------------------------------------"
echo -e "microphysics: \t${microphysics}"
echo -e "exec: \t$(basename ${path2exec})"
echo -e "path2exec: \t${path2exec}"
echo "--------------------------------------------"
echo -e "base directory: \t${path2inddir}"
echo -e "config file: \t\t${config_file_path}"
echo -e "dataset file: \t\t${dataset_path}"
echo "============================================"
### --------------------------------------------------- ###


# Validate all paths before running the model
if [ ! -d "$path2CLEO" ]; then
    echo "Invalid path to CLEO"
    exit 1
elif [ ! -d "$path2build" ]; then
    echo "Invalid path to build"
    exit 1
elif [ ! -d "$path2inddir" ]; then
    echo "Invalid path to data directory"
    exit 1
elif [ ! -f "$path2exec" ]; then
    echo "Executable not found: ${path2exec}"
    exit 1
elif [ ! -f "$config_file_path" ]; then
    echo "Config file not found: ${config_file_path}"
    exit 1
else
    echo "All paths are valid"
fi

# Check if the directory exists
if [ -d "$dataset_path" ]; then
    echo "Attempting to delete dataset directory: ${dataset_path}"

    # Check for open file descriptors
    if lsof +D "$dataset_path" > /dev/null; then
        echo "Error: Processes are still accessing files in ${dataset_path}. Terminate them before deletion." >&2
        lsof +D "$dataset_path" # Optionally list offending processes
        exit 1
    fi

    # Remove the directory recursively
    rm -rf "$dataset_path"
    if [ $? -ne 0 ]; then
        echo "Error: rm command failed!" >&2
        exit 1
    fi
    echo "Dataset directory deleted successfully."
else
    echo "Directory ${dataset_path} does not exist. No action taken."
fi

echo "============================================"

### --------- run model through Python script ---------- ###
export OMP_PROC_BIND=spread
export OMP_PLACES=threads

# Change to the build directory
cd ${path2build}
echo "Current directory: $(pwd)"

echo "============================================"
echo "Run CLEO in ${directory_individual}"
# Execute the executable
echo "Executing executable ${executable} with config file ${config_file_path}"
${path2exec} ${config_file_path}

echo "============================================"
date
echo "END RUN"<|MERGE_RESOLUTION|>--- conflicted
+++ resolved
@@ -65,13 +65,7 @@
 # function to set the path2microphysics_data and the exec and path2exec
 function prepare_microphysics_setup() {
   local setup=$1
-<<<<<<< HEAD
-  # the executable name is given by the microphysics setup
-  exec="eurec4a1D_${setup}"
-  # the executable path lies within the build directory and the eurec4a1d directory
-=======
   exec="eurec4a1d_${setup}"
->>>>>>> 58a26f5f
   path2exec="${path2build}/examples/eurec4a1d/stationary_${setup}/src/${exec}"
     # the path to the data directory is given by the path2data and the microphysics setup
   path2microphysics_data="${path2data}/${setup}/"
